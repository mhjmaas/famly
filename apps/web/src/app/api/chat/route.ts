--- conflicted
+++ resolved
@@ -1,14 +1,3 @@
-import { createOpenAICompatible } from "@ai-sdk/openai-compatible";
-import {
-  createAgentUIStreamResponse,
-  type LanguageModel,
-  stepCountIs,
-  type Tool,
-  ToolLoopAgent,
-  type UIMessage,
-} from "ai";
-import { createOllama } from "ai-sdk-ollama";
-import { NextResponse } from "next/server";
 import { getAiInstructions } from "@/lib/ai-instructions";
 import { ApiError, getFamilySettings, getMe } from "@/lib/api-client";
 import { getCookieHeader } from "@/lib/server-cookies";
@@ -42,6 +31,17 @@
   updateTaskTool,
 } from "@/lib/tools";
 import { webSearchTool } from "@/lib/tools/web-search.tool";
+import { createOpenAICompatible } from "@ai-sdk/openai-compatible";
+import {
+  createAgentUIStreamResponse,
+  type LanguageModel,
+  stepCountIs,
+  type Tool,
+  ToolLoopAgent,
+  type UIMessage,
+} from "ai";
+import { createOllama } from "ai-sdk-ollama";
+import { NextResponse } from "next/server";
 
 // Language mapping enum
 const LANGUAGE_MAP: Record<string, string> = {
@@ -70,17 +70,14 @@
     completeTaskTool,
     deleteTaskTool,
     deleteMultipleTasksTool,
-<<<<<<< HEAD
     listShoppingListsTool,
     createShoppingListTool,
     addShoppingListItemTool,
     addMultipleShoppingListItemsTool,
     checkShoppingListItemTool,
     deleteShoppingListTool,
-=======
     listDiaryEntriesTool,
     createDiaryEntryTool,
->>>>>>> 52472025
   };
 
   if (webSearchEnabled) {
