--- conflicted
+++ resolved
@@ -484,7 +484,6 @@
   senderId?: string;
 }
 
-<<<<<<< HEAD
 // ============= Shopping Lists Types =============
 
 export interface ShoppingListItem {
@@ -500,7 +499,31 @@
   name: string;
   tags: string[];
   items: ShoppingListItem[];
-=======
+  createdBy: string;
+  createdAt: string;
+  updatedAt: string;
+}
+
+export interface CreateShoppingListRequest {
+  name: string;
+  tags?: string[];
+  items?: Array<{ name: string }>;
+}
+
+export interface UpdateShoppingListRequest {
+  name?: string;
+  tags?: string[];
+}
+
+export interface AddShoppingListItemRequest {
+  name: string;
+}
+
+export interface UpdateShoppingListItemRequest {
+  name?: string;
+  checked?: boolean;
+}
+
 // ============= Diary Types =============
 
 export interface DiaryEntry {
@@ -508,32 +531,11 @@
   date: string; // Format: YYYY-MM-DD
   entry: string;
   isPersonal: boolean;
->>>>>>> 52472025
-  createdBy: string;
-  createdAt: string;
-  updatedAt: string;
-}
-
-<<<<<<< HEAD
-export interface CreateShoppingListRequest {
-  name: string;
-  tags?: string[];
-  items?: Array<{ name: string }>;
-}
-
-export interface UpdateShoppingListRequest {
-  name?: string;
-  tags?: string[];
-}
-
-export interface AddShoppingListItemRequest {
-  name: string;
-}
-
-export interface UpdateShoppingListItemRequest {
-  name?: string;
-  checked?: boolean;
-=======
+  createdBy: string;
+  createdAt: string;
+  updatedAt: string;
+}
+
 export interface CreateDiaryEntryRequest {
   date: string; // Format: YYYY-MM-DD
   entry: string; // Min 1 char, max 10,000 chars
@@ -542,5 +544,4 @@
 export interface UpdateDiaryEntryRequest {
   date?: string; // Format: YYYY-MM-DD
   entry?: string; // Max 10,000 chars
->>>>>>> 52472025
 }