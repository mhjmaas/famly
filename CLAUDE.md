<!-- OPENSPEC:START -->
# OpenSpec Instructions

These instructions are for AI assistants working in this project.

Always open `@/openspec/AGENTS.md` when the request:
- Mentions planning or proposals (words like proposal, spec, change, plan)
- Introduces new capabilities, breaking changes, architecture shifts, or big performance/security work
- Sounds ambiguous and you need the authoritative spec before coding

Use `@/openspec/AGENTS.md` to learn:
- How to create and apply change proposals
- Spec format and conventions
- Project structure and guidelines

Keep this managed block so 'openspec update' can refresh the instructions.

<!-- OPENSPEC:END -->

# Famly Project

## Project Overview

This is a monorepo project using pnpm workspaces.

## Development guidelines
Our core guiding principles are found in the `constitution.md` file.

## Active Technologies
- TypeScript 5.6 on Node.js 20 + Express 4, better-auth (bearer + JWT plugins), MongoDB Node driver, Zod, Winston (003-add-family-member)
- MongoDB (`famly` database via `infra/mongo/client`) (003-add-family-member)

## Recent Changes
- 003-add-family-member
- 002-add-family-management: Added TypeScript 5.6 (Node.js 20 runtime) + Express, better-auth (bearer + JWT plugins), MongoDB driver, Zod, Winston
- 001-add-user-auth: Added TypeScript 5.6 (Node.js 20 runtime)

## Project Structure

<!-- TREE START -->
```
.
├── AGENTS.md
├── CLAUDE.md
├── README.md
├── apps
│   ├── api
│   │   ├── README.md
│   │   ├── biome.json
│   │   ├── docker
│   │   │   └── Dockerfile
│   │   ├── jest.config.e2e.js
│   │   ├── jest.config.js
│   │   ├── jest.config.unit.js
│   │   ├── package.json
│   │   ├── src
│   │   │   ├── app.ts
│   │   │   ├── config
│   │   │   │   ├── env.ts
│   │   │   │   └── settings.ts
│   │   │   ├── infra
│   │   │   │   └── mongo
│   │   │   │       └── client.ts
│   │   │   ├── lib
│   │   │   │   ├── http-error.ts
│   │   │   │   └── logger.ts
│   │   │   ├── middleware
│   │   │   │   └── error-handler.ts
│   │   │   ├── modules
│   │   │   │   ├── auth
│   │   │   │   │   ├── better-auth.ts
│   │   │   │   │   ├── lib
│   │   │   │   │   │   ├── require-creator-ownership.ts
│   │   │   │   │   │   └── require-family-role.ts
│   │   │   │   │   ├── middleware
│   │   │   │   │   │   ├── authenticate.ts
│   │   │   │   │   │   ├── authorize-creator-ownership.ts
│   │   │   │   │   │   ├── authorize-family-role.ts
│   │   │   │   │   │   ├── index.ts
│   │   │   │   │   │   └── jwt-verify.ts
│   │   │   │   │   ├── repositories
│   │   │   │   │   ├── routes
│   │   │   │   │   │   ├── auth.router.ts
│   │   │   │   │   │   ├── login.route.ts
│   │   │   │   │   │   ├── me.route.ts
│   │   │   │   │   │   └── register.route.ts
│   │   │   │   │   └── validators
│   │   │   │   │       ├── login.validator.ts
│   │   │   │   │       └── register.validator.ts
│   │   │   │   ├── chat
│   │   │   │   │   ├── domain
│   │   │   │   │   │   ├── chat.ts
│   │   │   │   │   │   ├── membership.ts
│   │   │   │   │   │   └── message.ts
│   │   │   │   │   ├── index.ts
│   │   │   │   │   ├── lib
│   │   │   │   │   │   ├── chat.mapper.ts
│   │   │   │   │   │   ├── membership.mapper.ts
│   │   │   │   │   │   └── message.mapper.ts
│   │   │   │   │   ├── middleware
│   │   │   │   │   │   ├── index.ts
│   │   │   │   │   │   ├── require-admin.ts
│   │   │   │   │   │   └── verify-membership.ts
│   │   │   │   │   ├── repositories
│   │   │   │   │   │   ├── chat.repository.ts
│   │   │   │   │   │   ├── membership.repository.ts
│   │   │   │   │   │   └── message.repository.ts
│   │   │   │   │   ├── routes
│   │   │   │   │   │   ├── add-members.route.ts
│   │   │   │   │   │   ├── chat.router.ts
│   │   │   │   │   │   ├── create-chat.route.ts
│   │   │   │   │   │   ├── create-message.route.ts
│   │   │   │   │   │   ├── get-chat.route.ts
│   │   │   │   │   │   ├── list-chats.route.ts
│   │   │   │   │   │   ├── list-messages.route.ts
│   │   │   │   │   │   ├── remove-member.route.ts
│   │   │   │   │   │   ├── search-messages.route.ts
│   │   │   │   │   │   └── update-read-cursor.route.ts
│   │   │   │   │   ├── services
│   │   │   │   │   │   ├── chat.service.ts
│   │   │   │   │   │   ├── membership.service.ts
│   │   │   │   │   │   └── message.service.ts
│   │   │   │   │   └── validators
│   │   │   │   │       ├── add-members.validator.ts
│   │   │   │   │       ├── create-chat.validator.ts
│   │   │   │   │       ├── create-message.validator.ts
│   │   │   │   │       ├── list-chats.validator.ts
│   │   │   │   │       ├── list-messages.validator.ts
│   │   │   │   │       ├── search-messages.validator.ts
│   │   │   │   │       └── update-read-cursor.validator.ts
│   │   │   │   ├── diary
│   │   │   │   │   ├── domain
│   │   │   │   │   │   └── diary-entry.ts
│   │   │   │   │   ├── index.ts
│   │   │   │   │   ├── lib
│   │   │   │   │   │   └── diary-entry.mapper.ts
│   │   │   │   │   ├── repositories
│   │   │   │   │   │   └── diary.repository.ts
│   │   │   │   │   ├── routes
│   │   │   │   │   │   ├── create-entry.route.ts
│   │   │   │   │   │   ├── delete-entry.route.ts
│   │   │   │   │   │   ├── diary.router.ts
│   │   │   │   │   │   ├── family
│   │   │   │   │   │   │   ├── create-entry.route.ts
│   │   │   │   │   │   │   ├── delete-entry.route.ts
│   │   │   │   │   │   │   ├── get-entry.route.ts
│   │   │   │   │   │   │   ├── list-entries.route.ts
│   │   │   │   │   │   │   └── update-entry.route.ts
│   │   │   │   │   │   ├── family-diary.router.ts
│   │   │   │   │   │   ├── get-entry.route.ts
│   │   │   │   │   │   ├── list-entries.route.ts
│   │   │   │   │   │   └── update-entry.route.ts
│   │   │   │   │   └── validators
│   │   │   │   │       ├── create-entry.validator.ts
│   │   │   │   │       └── update-entry.validator.ts
│   │   │   │   ├── family
│   │   │   │   │   ├── domain
│   │   │   │   │   │   └── family.ts
│   │   │   │   │   ├── index.ts
│   │   │   │   │   ├── lib
│   │   │   │   │   │   └── family.mapper.ts
│   │   │   │   │   ├── repositories
│   │   │   │   │   │   ├── family-membership.repository.ts
│   │   │   │   │   │   └── family.repository.ts
│   │   │   │   │   ├── routes
│   │   │   │   │   │   ├── add-member.route.ts
│   │   │   │   │   │   ├── create-family.route.ts
│   │   │   │   │   │   ├── families.route.ts
│   │   │   │   │   │   ├── index.ts
│   │   │   │   │   │   ├── list-families.route.ts
│   │   │   │   │   │   └── remove-member.route.ts
│   │   │   │   │   ├── services
│   │   │   │   │   │   └── family.service.ts
│   │   │   │   │   └── validators
│   │   │   │   │       ├── add-family-member.validator.ts
│   │   │   │   │       └── create-family.validator.ts
│   │   │   │   ├── shopping-lists
│   │   │   │   │   ├── domain
│   │   │   │   │   │   └── shopping-list.ts
│   │   │   │   │   ├── index.ts
│   │   │   │   │   ├── lib
│   │   │   │   │   │   └── shopping-list.mapper.ts
│   │   │   │   │   ├── repositories
│   │   │   │   │   │   └── shopping-list.repository.ts
│   │   │   │   │   ├── routes
│   │   │   │   │   │   ├── add-item.route.ts
│   │   │   │   │   │   ├── create-list.route.ts
│   │   │   │   │   │   ├── delete-item.route.ts
│   │   │   │   │   │   ├── delete-list.route.ts
│   │   │   │   │   │   ├── get-list.route.ts
│   │   │   │   │   │   ├── list-lists.route.ts
│   │   │   │   │   │   ├── shopping-lists.router.ts
│   │   │   │   │   │   ├── update-item.route.ts
│   │   │   │   │   │   └── update-list.route.ts
│   │   │   │   │   ├── services
│   │   │   │   │   │   └── shopping-list.service.ts
│   │   │   │   │   └── validators
│   │   │   │   │       ├── add-item.validator.ts
│   │   │   │   │       ├── create-list.validator.ts
│   │   │   │   │       ├── update-item.validator.ts
│   │   │   │   │       └── update-list.validator.ts
│   │   │   │   └── tasks
│   │   │   │       ├── domain
│   │   │   │       │   ├── task-schedule.ts
│   │   │   │       │   └── task.ts
│   │   │   │       ├── index.ts
│   │   │   │       ├── lib
│   │   │   │       │   ├── schedule-matcher.ts
│   │   │   │       │   ├── task-schedule.mapper.ts
│   │   │   │       │   ├── task-scheduler.ts
│   │   │   │       │   └── task.mapper.ts
│   │   │   │       ├── repositories
│   │   │   │       │   ├── schedule.repository.ts
│   │   │   │       │   └── task.repository.ts
│   │   │   │       ├── routes
│   │   │   │       │   ├── create-schedule.route.ts
│   │   │   │       │   ├── create-task.route.ts
│   │   │   │       │   ├── delete-schedule.route.ts
│   │   │   │       │   ├── delete-task.route.ts
│   │   │   │       │   ├── get-schedule.route.ts
│   │   │   │       │   ├── get-task.route.ts
│   │   │   │       │   ├── list-schedules.route.ts
│   │   │   │       │   ├── list-tasks.route.ts
│   │   │   │       │   ├── tasks.router.ts
│   │   │   │       │   ├── update-schedule.route.ts
│   │   │   │       │   └── update-task.route.ts
│   │   │   │       ├── services
│   │   │   │       │   ├── schedule.service.ts
│   │   │   │       │   ├── task-generator.service.ts
│   │   │   │       │   └── task.service.ts
│   │   │   │       └── validators
│   │   │   │           ├── create-schedule.validator.ts
│   │   │   │           ├── create-task.validator.ts
│   │   │   │           ├── update-schedule.validator.ts
│   │   │   │           └── update-task.validator.ts
│   │   │   ├── routes
│   │   │   │   └── health.ts
│   │   │   └── server.ts
│   │   ├── tests
│   │   │   ├── e2e
│   │   │   │   ├── auth
│   │   │   │   │   ├── login.e2e.test.ts
│   │   │   │   │   ├── me.e2e.test.ts
│   │   │   │   │   └── register.e2e.test.ts
│   │   │   │   ├── chat
│   │   │   │   │   ├── add-members.e2e.test.ts
│   │   │   │   │   ├── authorization.e2e.test.ts
│   │   │   │   │   ├── create-dm.e2e.test.ts
│   │   │   │   │   ├── create-group.e2e.test.ts
│   │   │   │   │   ├── create-message.e2e.test.ts
│   │   │   │   │   ├── get-chat.e2e.test.ts
│   │   │   │   │   ├── list-chats.e2e.test.ts
│   │   │   │   │   ├── list-messages.e2e.test.ts
│   │   │   │   │   ├── remove-member.e2e.test.ts
│   │   │   │   │   ├── search-messages.e2e.test.ts
│   │   │   │   │   └── update-read-cursor.e2e.test.ts
│   │   │   │   ├── diary
│   │   │   │   │   ├── authorization.e2e.test.ts
│   │   │   │   │   ├── create-entry.e2e.test.ts
│   │   │   │   │   ├── delete-entry.e2e.test.ts
│   │   │   │   │   ├── family
│   │   │   │   │   │   ├── authorization.e2e.test.ts
│   │   │   │   │   │   ├── create-entry.e2e.test.ts
│   │   │   │   │   │   ├── delete-entry.e2e.test.ts
│   │   │   │   │   │   ├── get-entry.e2e.test.ts
│   │   │   │   │   │   ├── list-entries.e2e.test.ts
│   │   │   │   │   │   └── update-entry.e2e.test.ts
│   │   │   │   │   ├── get-entry.e2e.test.ts
│   │   │   │   │   ├── list-entries.e2e.test.ts
│   │   │   │   │   └── update-entry.e2e.test.ts
│   │   │   │   ├── family
│   │   │   │   │   ├── add-child-member.e2e.test.ts
│   │   │   │   │   ├── add-member-authorization.e2e.test.ts
│   │   │   │   │   ├── add-parent-member.e2e.test.ts
│   │   │   │   │   ├── create-family.e2e.test.ts
│   │   │   │   │   ├── list-families.e2e.test.ts
│   │   │   │   │   ├── remove-member.e2e.test.ts
│   │   │   │   │   ├── remove-non-parent.e2e.test.ts
│   │   │   │   │   └── remove-parent-guard.e2e.test.ts
│   │   │   │   ├── health.e2e.test.ts
│   │   │   │   ├── helpers
│   │   │   │   │   ├── auth-setup.ts
│   │   │   │   │   ├── authorization-matrix.ts
│   │   │   │   │   ├── database.ts
│   │   │   │   │   ├── index.ts
│   │   │   │   │   ├── request-assertions.ts
│   │   │   │   │   ├── test-app.ts
│   │   │   │   │   ├── test-data-factory.ts
│   │   │   │   │   ├── test-scenarios.ts
│   │   │   │   │   └── token-manager.ts
│   │   │   │   ├── setup
│   │   │   │   │   └── testcontainers-setup.ts
│   │   │   │   ├── shopping-lists
│   │   │   │   │   ├── add-item.e2e.test.ts
│   │   │   │   │   ├── authorization.e2e.test.ts
│   │   │   │   │   ├── create-list.e2e.test.ts
│   │   │   │   │   ├── delete-item.e2e.test.ts
│   │   │   │   │   ├── delete-list.e2e.test.ts
│   │   │   │   │   ├── get-list.e2e.test.ts
│   │   │   │   │   ├── list-lists.e2e.test.ts
│   │   │   │   │   ├── update-item.e2e.test.ts
│   │   │   │   │   └── update-list.e2e.test.ts
│   │   │   │   └── tasks
│   │   │   │       ├── create-schedule.e2e.test.ts
│   │   │   │       ├── create-task.e2e.test.ts
│   │   │   │       ├── delete-schedule.e2e.test.ts
│   │   │   │       ├── delete-task.e2e.test.ts
│   │   │   │       ├── get-schedule.e2e.test.ts
│   │   │   │       ├── get-task.e2e.test.ts
│   │   │   │       ├── list-schedules.e2e.test.ts
│   │   │   │       ├── list-tasks.e2e.test.ts
│   │   │   │       ├── update-schedule.e2e.test.ts
│   │   │   │       └── update-task.e2e.test.ts
│   │   │   ├── setup
│   │   │   │   ├── global-setup.ts
│   │   │   │   ├── global-teardown.ts
│   │   │   │   └── jest-setup.ts
│   │   │   ├── tsconfig.json
│   │   │   └── unit
│   │   │       ├── auth
│   │   │       │   ├── require-creator-ownership.test.ts
│   │   │       │   └── require-family-role.test.ts
│   │   │       ├── chat
│   │   │       │   ├── chat.mapper.test.ts
│   │   │       │   ├── chat.service.test.ts
│   │   │       │   ├── create-chat.validator.test.ts
│   │   │       │   ├── create-message.validator.test.ts
│   │   │       │   ├── list-chats.validator.test.ts
│   │   │       │   ├── membership.mapper.test.ts
│   │   │       │   └── message.mapper.test.ts
│   │   │       ├── diary
│   │   │       │   ├── create-entry.validator.test.ts
│   │   │       │   ├── diary-entry.mapper.test.ts
│   │   │       │   └── update-entry.validator.test.ts
│   │   │       ├── family
│   │   │       │   ├── README.md
│   │   │       │   ├── add-family-member.validator.test.ts
│   │   │       │   └── create-family.validator.test.ts
│   │   │       ├── lib
│   │   │       │   └── http-error.test.ts
│   │   │       ├── shopping-lists
│   │   │       │   ├── add-item.validator.test.ts
│   │   │       │   ├── create-list.validator.test.ts
│   │   │       │   ├── shopping-list.mapper.test.ts
│   │   │       │   ├── update-item.validator.test.ts
│   │   │       │   └── update-list.validator.test.ts
│   │   │       └── tasks
│   │   │           ├── create-schedule.validator.test.ts
│   │   │           ├── create-task.validator.test.ts
│   │   │           ├── schedule-matcher.test.ts
│   │   │           ├── task-schedule.mapper.test.ts
│   │   │           ├── task.mapper.test.ts
│   │   │           ├── update-schedule.validator.test.ts
│   │   │           └── update-task.validator.test.ts
│   │   ├── tsconfig.json
│   │   └── tsconfig.spec.json
│   └── web
│       ├── README.md
│       ├── biome.json
│       ├── next-env.d.ts
│       ├── next.config.ts
│       ├── package.json
│       ├── postcss.config.mjs
│       ├── public
│       │   ├── file.svg
│       │   ├── globe.svg
│       │   ├── next.svg
│       │   ├── vercel.svg
│       │   └── window.svg
│       ├── src
│       │   └── app
│       │       ├── favicon.ico
│       │       ├── globals.css
│       │       ├── layout.tsx
│       │       └── page.tsx
│       └── tsconfig.json
├── bruno
│   └── Famly
│       ├── auth
│       │   ├── folder.bru
│       │   ├── login.bru
│       │   ├── me.bru
│       │   ├── refresh.bru
│       │   └── signup.bru
│       ├── bruno.json
│       ├── chat
│       │   ├── add-members.bru
│       │   ├── create-dm.bru
│       │   ├── create-group.bru
│       │   ├── create-message.bru
│       │   ├── get-chat.bru
│       │   ├── list-chats.bru
│       │   ├── list-messages.bru
│       │   ├── remove-member.bru
│       │   ├── search-messages.bru
│       │   └── update-read-cursor.bru
│       ├── diary
│       │   ├── create entry.bru
│       │   ├── delete entry.bru
│       │   ├── folder.bru
│       │   ├── get entry.bru
│       │   ├── list entries.bru
│       │   └── update entry.bru
│       ├── environments
│       │   └── local.bru
│       ├── family
│       │   ├── add member.bru
│       │   ├── create.bru
│       │   ├── delete member.bru
│       │   ├── folder.bru
│       │   └── get all.bru
│       ├── family-diary
│       │   ├── create-entry.bru
│       │   ├── delete-entry.bru
│       │   ├── folder.bru
│       │   ├── get-entry.bru
│       │   ├── list-entries.bru
│       │   └── update-entry.bru
│       ├── shopping-lists
│       │   ├── add item.bru
│       │   ├── create list.bru
│       │   ├── delete item.bru
│       │   ├── delete list.bru
│       │   ├── folder.bru
│       │   ├── get list.bru
│       │   ├── list lists.bru
│       │   ├── update item.bru
│       │   └── update list.bru
│       └── tasks
│           ├── complete-task.bru
│           ├── create-schedule.bru
│           ├── create-task.bru
│           ├── delete-schedule.bru
│           ├── delete-task.bru
│           ├── folder.bru
│           ├── get-task.bru
│           ├── list-schedules.bru
│           ├── list-tasks.bru
│           ├── update-schedule.bru
│           └── update-task.bru
├── constitution.md
├── docker
│   ├── compose.dev.yml
│   └── scripts
├── openspec
│   ├── AGENTS.md
│   ├── changes
<<<<<<< HEAD
=======
│   │   └── add-chat-feature
>>>>>>> 8da8546f
│   ├── project.md
│   └── specs
│       ├── auth
│       │   └── spec.md
│       ├── chat
│       │   └── spec.md
│       ├── diary
│       │   └── spec.md
│       ├── family
│       │   └── spec.md
│       ├── shopping-lists
│       │   └── spec.md
│       └── tasks
│           └── spec.md
├── package.json
├── packages
├── pnpm-lock.yaml
├── pnpm-workspace.yaml
└── scripts
    ├── update-claude-tree.sh
    └── update-codex-tree.sh

<<<<<<< HEAD
89 directories, 264 files
=======
102 directories, 326 files
>>>>>>> 8da8546f
```
<!-- TREE END -->

## Development

### Scripts

- `pnpm run claude` - Update project tree and open Claude
- `pnpm run update:claude:tree` - Update the project tree in this file

### Task management

We track work in Beads instead of Markdown. Run \`bd quickstart\` to see how.

### Document writing

You will not write summary markdown documents unless you are explicitly asked to by the user.<|MERGE_RESOLUTION|>--- conflicted
+++ resolved
@@ -445,10 +445,7 @@
 ├── openspec
 │   ├── AGENTS.md
 │   ├── changes
-<<<<<<< HEAD
-=======
 │   │   └── add-chat-feature
->>>>>>> 8da8546f
 │   ├── project.md
 │   └── specs
 │       ├── auth
@@ -471,11 +468,7 @@
     ├── update-claude-tree.sh
     └── update-codex-tree.sh
 
-<<<<<<< HEAD
-89 directories, 264 files
-=======
 102 directories, 326 files
->>>>>>> 8da8546f
 ```
 <!-- TREE END -->
 
