--- conflicted
+++ resolved
@@ -770,17 +770,6 @@
 ├── openspec
 │   ├── AGENTS.md
 │   ├── changes
-<<<<<<< HEAD
-│   │   └── add-activity-events
-│   │       ├── proposal.md
-│   │       ├── specs
-│   │       │   ├── activity-events
-│   │       │   │   └── spec.md
-│   │       │   └── tasks
-│   │       │       └── spec.md
-│   │       └── tasks.md
-=======
->>>>>>> 1c400a50
 │   ├── project.md
 │   └── specs
 │       ├── activity-events
@@ -805,13 +794,9 @@
 │       │   └── spec.md
 │       ├── tasks
 │       │   └── spec.md
-<<<<<<< HEAD
-│       └── web-auth
-=======
 │       ├── web-auth
 │       │   └── spec.md
 │       └── web-dashboard
->>>>>>> 1c400a50
 │           └── spec.md
 ├── package.json
 ├── packages
@@ -930,11 +915,7 @@
     ├── update-claude-tree.sh
     └── update-codex-tree.sh
 
-<<<<<<< HEAD
-206 directories, 642 files
-=======
 217 directories, 658 files
->>>>>>> 1c400a50
 ```
 <!-- TREE END -->
 
